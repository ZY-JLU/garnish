--- conflicted
+++ resolved
@@ -41,15 +41,6 @@
         system = System(sys_dict)
         system.draw(selection)
     else:
-<<<<<<< HEAD
-        # draw simple bonds between backbone beads
-        chain_bb = get_chain_bb(selection)
-        # for each chain, draw bonds between bb beads
-        for _, bbs in chain_bb.items():
-            bonds = [(bbs[i], bbs[i+1]) for i in range(len(bbs) - 1)]
-            for a, b in bonds:
-                cmd.bond(f"id {a}", f"id {b}")
-=======
         bb_beads = get_chain_bb(selection)
         # For each object and chain, draw bonds between BB beads
         for obj, chains in bb_beads.items():
@@ -61,7 +52,6 @@
                         cmd.add_bond(obj, a, b)
                     except AttributeError:
                         cmd.bond(f"{obj} and ID {a}", f"{obj} and ID {b}")
->>>>>>> d73cd1ef
 
     # Fix the view nicely
     cmd.hide("everything", selection)
