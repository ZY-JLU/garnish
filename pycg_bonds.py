# MIT License
#
# Copyright (c) 2019 Matthijs Tadema, Lorenzo Gaifas
#
# Permission is hereby granted, free of charge, to any person obtaining a copy
# of this software and associated documentation files (the "Software"), to deal
# in the Software without restriction, including without limitation the rights
# to use, copy, modify, merge, publish, distribute, sublicense, and/or sell
# copies of the Software, and to permit persons to whom the Software is
# furnished to do so, subject to the following conditions:
#
# The above copyright notice and this permission notice shall be included in all
# copies or substantial portions of the Software.
#
# THE SOFTWARE IS PROVIDED "AS IS", WITHOUT WARRANTY OF ANY KIND, EXPRESS OR
# IMPLIED, INCLUDING BUT NOT LIMITED TO THE WARRANTIES OF MERCHANTABILITY,
# FITNESS FOR A PARTICULAR PURPOSE AND NONINFRINGEMENT. IN NO EVENT SHALL THE
# AUTHORS OR COPYRIGHT HOLDERS BE LIABLE FOR ANY CLAIM, DAMAGES OR OTHER
# LIABILITY, WHETHER IN AN ACTION OF CONTRACT, TORT OR OTHERWISE, ARISING FROM,
# OUT OF OR IN CONNECTION WITH THE SOFTWARE OR THE USE OR OTHER DEALINGS IN THE
# SOFTWARE.


from pymol import cmd, stored
import networkx as nx
from pathlib import Path
<<<<<<< HEAD
import re, io
import subprocess, shlex, shutil
=======
import re
import io
import subprocess
import shlex
import shutil
from pdb import set_trace
>>>>>>> 47cc4d16


# Order might be important
cmd.set("retain_order", 1)      # TODO: move to a better place


def get_chain_bb(selection, chains):
    """
    returns dictionary with format {chain: list-of-bb-atoms}
    """
    chain_bb = {}
    for c in chains:
        # if chain is empty string, put it in the "all" bin
        if not c:
            c = "all"
        chain_bb[c] = cmd.identify(selection + f" and chain {c} and name BB")
    return chain_bb


def parse_tpr(tpr_file, gmx=False):
    """
    Parses the gmx dump output of a tpr file into a networkx graph representation of the connectivity within the system

    input: a filename pointing to a tpr file

    returns: a dictionary of molecules, each with a dictonary of graphs representing different connection types

    molecules {
        molid: bondtypes {
            bonds:      nx.Graph
            constr:     nx.Graph
            harmonic:   nx.Graph
            }
        }

    """
    tpr = Path(tpr_file)
    assert tpr.is_file()

    # get gmx executable
    if not gmx:
        gmx = shutil.which('gmx')
    if not gmx:
        raise FileNotFoundError('no gromacs executable found. Add it manually with gmx="PATH_TO_GMX"')

    gmxdump = gmx + " dump -s " + str(tpr.absolute())
    gmxdump = subprocess.Popen(shlex.split(gmxdump), stdout=subprocess.PIPE, stderr=subprocess.PIPE)
    
    # Regex like cg_bonds to get relevant info
    p_grep = re.compile(".*\#atoms|.*\#beads.*|.*moltype.*|.*\#molecules.*|.*\(BONDS\).*|.*\(CONSTR\).*|.*\(HARMONIC\).*")

    regexp_all = {
        'molid': re.compile("^\s+moltype\s+=\s+(\d+)"),
        'occs': re.compile("^\s+\#molecules\s+=\s+(\d+)"),
        'bead_nr': re.compile("^\s+\#atoms_mol\s+=\s+(\d+)"),
        'total_beads': re.compile("^\s+\#atoms+\s+=+\s+(\d+)"),
    }
    regexp_bonds = {
        'bonds': re.compile("^\s+\d+\s\w+=\d+\s\(BONDS\)\s+(\d+)\s+(\d+)"),
        'constr': re.compile("^\s+\d+\s\w+=\d+\s\\(CONSTR\)\s+(\d+)\s+(\d+)"),
        'harmonic': re.compile("^\s+\d+\s\w+=\d+\s\\(HARMONIC\)\s+(\d+)\s+(\d+)")
    }
    regexp_is_mol = re.compile("^\s+moltype\s+\((\d+)\):")
    
    # Should probably return this as well
    regex_data = {
        k: []
        for k in regexp_all.keys()
    }

    molecules = {}
    
    reading_header = True
    for line in io.TextIOWrapper(gmxdump.stdout, encoding="utf-8"):
        # Filter for the relevant info
        if p_grep.match(line):
            # when looking for a header, only care about these regexes
            if reading_header:
                # Parse the meta info
                for k, p in regexp_all.items():
                    matched = p.match(line)
                    if matched:
                        regex_data[k] = matched.group(1)
                matched_mol = regexp_is_mol.match(line)
                if matched_mol:
                    # If it started to describe a molecule, flag reading_header False
                    # and initialise the first molecule
                    reading_header = False
                    molid = matched_mol.group(1)
                    bonds = {
                        k: []
                        for k in regexp_bonds
                    }
            else:
                # parse bond data
                for k, p in regexp_bonds.items():
                    matched = p.match(line)
                    if matched:
                        bond = matched.group(1, 2)
                        # Cast to int
                        bond = tuple( int(b) for b in bond )
                        bonds[k].append(bond)
                        # no need to parse for everything
                        break
                # if none of the above was found, look for a header
                else:
                    molecules[molid] = bonds
                    molid = regexp_is_mol.search(line).group(1)
                    bonds = {
                        k: []
                        for k in regexp_bonds
                    }

    # Convert the lists of bonds to graphs
    for molid, molecule in molecules.items():
        for bondtype, bonds in molecule.items():
            g = nx.Graph()
            g.add_edges_from(list(bonds))
            molecules[molid][bondtype] = g
    
    return molecules


def rel_atom(selection):
    # Make a dict of all the atoms (to get effective relative atom numbering)
    rel_atom_dict = {}
    atoms = cmd.get_model(selection)
    for i, at in enumerate(atoms.atom):
        rel_atom_dict[i] = at.index
    return rel_atom_dict


def cg_bonds(selection='(all)', tpr_file=None): #aa_template=None):
    """
    Allow a cg structure to be visualized in pymol like an atomistic structure.

    Usage: cg_bonds [selection], [aa_template]

    selection   : any selection to act upon (default: all)
    aa_template : an aa pdb file to take ss and bfactors from (default: None)

    Without an aa_template, this function only adds bonds between the backbone beads
    so they can be nicely visualized using line or stick representation.
    An aa_template provides a secondary structure assignment that can be used to draw a cartoon representation
    The cartoon representation requires "cartoon_trace_atoms" to be set
    because the backbone beads are not recognized as amino acids by pymol.
    Sadly this causes the cartoon representations of all structures to also include non backbone atoms.
    Therefore this script provides the 'cg_cartoon' function to represent only the backbone atoms as cartoon.

    """
    # Fix the view nicely
    cmd.hide("everything", selection)
    cmd.show_as("lines", selection + " and name BB")
    cmd.util.cbc(selection)

    ## Get all the chain identifiers and all the atoms
    #chains = cmd.get_chains(selection)
    #atoms_per_chain = {}
    #for chain in chains:
    #    model = cmd.get_model(selection+" and chain "+chain)
    #    atoms_per_chain[chain] = [
    #                at.index
    #                for at in model.atom
    #            ]

    # Get molecules
    molecules = parse_tpr(tpr_file)
    
    if tpr_file:
        # Create dummy object to draw elastic bonds in
        elastics_selector = selection+"_elastics"
        cmd.create(elastics_selector, selection)
        # Make a dict of all the atoms (to get effective relative atom numbering)
        rel_atom_selection = rel_atom(selection)
        # Draw all the bonds
        for mol in molecules.values():
            for btype in ['bonds','constr']:
                for a, b in mol[btype].edges:
                    a = rel_atom_selection[str(a)]
                    b = rel_atom_selection[str(b)]
                    cmd.bond(f"{selection} and ID {a}", f"{selection} and ID {b}")
            # Get relative atoms for elastics object
            rel_atom_elastics = rel_atom(elastics_selector)
            atoms = cmd.get_model(elastics_selector)
            for i, at in enumerate(atoms.atom):
                rel_atom_elastics[i] = at.index
            # Draw elastic network
            for a, b in mol['harmonic'].edges:
                a = rel_atom_elastics[str(a)]
                b = rel_atom_elastics[str(b)]
                cmd.bond(f"{elastics_selector} and ID {a}", f"{elastics_selector} and ID {b}")
            cmd.color("orange", elastics_selector)

    else:
        chain_bb = get_chain_bb(selection, chains)
        # For each chain, draw bonds between BB beads
        for _, bbs in chain_bb.items():
            for i in range(len(bbs)-1):
                bb = bbs[i]
                bb_next = bbs[i+1]
                cmd.bond(f"ID {bb}", f"ID {bb_next}")

    ## If an atomistic template was also given, extract ss information
    #if aa_template:
    #    cmd.load(aa_template, "aa_template")
    #    stored.ss = []
    #    stored.bfactors = []
    #    cmd.iterate("aa_template and name CA", "stored.ss.append(ss)")
    #    cmd.iterate("aa_template and name CA", "stored.bfactors.append(b)")
    #    for bb, ss in zip(stored.bfactors, stored.ss):
    #        cmd.alter(f"ID {bb}", f'ss="{ss}"')
    #    cmd.delete("aa_template")
    #    cmd.center(selection)
    #    cmd.set("cartoon_trace_atoms")
    #    cg_cartoon(selection)
    #    cmd.extend('cg_cartoon', cg_cartoon)


def cg_cartoon(selection):
    cmd.cartoon("automatic", selection)
    cmd.show_as("cartoon", selection + " and (name BB or name CA)")


cmd.extend('cg_bonds', cg_bonds)<|MERGE_RESOLUTION|>--- conflicted
+++ resolved
@@ -24,18 +24,12 @@
 from pymol import cmd, stored
 import networkx as nx
 from pathlib import Path
-<<<<<<< HEAD
-import re, io
-import subprocess, shlex, shutil
-=======
 import re
 import io
 import subprocess
 import shlex
 import shutil
 from pdb import set_trace
->>>>>>> 47cc4d16
-
 
 # Order might be important
 cmd.set("retain_order", 1)      # TODO: move to a better place
@@ -213,8 +207,8 @@
         for mol in molecules.values():
             for btype in ['bonds','constr']:
                 for a, b in mol[btype].edges:
-                    a = rel_atom_selection[str(a)]
-                    b = rel_atom_selection[str(b)]
+                    a = rel_atom_selection[a]
+                    b = rel_atom_selection[b]
                     cmd.bond(f"{selection} and ID {a}", f"{selection} and ID {b}")
             # Get relative atoms for elastics object
             rel_atom_elastics = rel_atom(elastics_selector)
@@ -223,8 +217,8 @@
                 rel_atom_elastics[i] = at.index
             # Draw elastic network
             for a, b in mol['harmonic'].edges:
-                a = rel_atom_elastics[str(a)]
-                b = rel_atom_elastics[str(b)]
+                a = rel_atom_elastics[a]
+                b = rel_atom_elastics[b]
                 cmd.bond(f"{elastics_selector} and ID {a}", f"{elastics_selector} and ID {b}")
             cmd.color("orange", elastics_selector)
 
