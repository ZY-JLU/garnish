# MIT License
#
# Copyright (c) 2019 Matthijs Tadema
#
# Permission is hereby granted, free of charge, to any person obtaining a copy
# of this software and associated documentation files (the "Software"), to deal
# in the Software without restriction, including without limitation the rights
# to use, copy, modify, merge, publish, distribute, sublicense, and/or sell
# copies of the Software, and to permit persons to whom the Software is
# furnished to do so, subject to the following conditions:
#
# The above copyright notice and this permission notice shall be included in all
# copies or substantial portions of the Software.
#
# THE SOFTWARE IS PROVIDED "AS IS", WITHOUT WARRANTY OF ANY KIND, EXPRESS OR
# IMPLIED, INCLUDING BUT NOT LIMITED TO THE WARRANTIES OF MERCHANTABILITY,
# FITNESS FOR A PARTICULAR PURPOSE AND NONINFRINGEMENT. IN NO EVENT SHALL THE
# AUTHORS OR COPYRIGHT HOLDERS BE LIABLE FOR ANY CLAIM, DAMAGES OR OTHER
# LIABILITY, WHETHER IN AN ACTION OF CONTRACT, TORT OR OTHERWISE, ARISING FROM,
# OUT OF OR IN CONNECTION WITH THE SOFTWARE OR THE USE OR OTHER DEALINGS IN THE
# SOFTWARE.

<<<<<<< HEAD
from pymol import cmd
=======
from pymol import cmd, stored
import string
>>>>>>> f16949aa

# Order might be important
cmd.set("retain_order", 1)

<<<<<<< HEAD
def get_chain_bb(selection, chains):
    """
    returns dictionary with format {chain: list-of-bb-atoms}
    """
    chain_bb = {}
    for c in chains:
        # if chain is empty string, put it in the "all" bin
        if not c:
            c = "all"
        chain_bb[c] = cmd.identify(selection + f" and chain {c} and name BB")
=======
def get_chains(selection):
    stored.chains = []
    cmd.iterate(str(selection)+" and resi 1 and name BB", "stored.chains.append(chain)")
    return stored.chains

def get_chain_bb(selection, chains):
    chain_bb = {}
    for c in chains:
        if c in string.ascii_letters:
            stored.c_bbs = []
            cmd.iterate(str(selection)+" and name BB and chain {}".format(c), "stored.c_bbs.append(ID)")
            chain_bb[c] = stored.c_bbs
        # If there are no ids, put them together
        else:
            stored.c_bbs = []
            cmd.iterate(str(selection)+" and name BB", "stored.c_bbs.append(ID)")
            chain_bb["all"] = stored.c_bbs
            break
>>>>>>> f16949aa
    return chain_bb

def cg_bonds(selection='(all)', aa_template=None):
    """
    Allow a cg structure to be visualized in pymol like an atomistic structure.

    Usage: cg_bonds [selection], [aa_template]

    selection   : any selection to act upon (default: all)
    aa_template : an aa pdb file to take ss and bfactors from (default: None)

    Without an aa_template, this function only adds bonds between the backbone beads
    so they can be nicely visualized using line or stick representation.
    An aa_template provides a secondary structure assignment that can be used to draw a cartoon representation
    The cartoon representation requires "cartoon_trace_atoms" to be set
    because the backbone beads are not recognized as amino acids by pymol.
    Sadly this causes the cartoon representations of all structures to also include non backbone atoms.
    Therefore this script provides the 'cg_cartoon' function to represent only the backbone atoms as cartoon.

    """

    # Fix the view nicely
    cmd.hide("everything", selection)
    cmd.show_as("lines", selection + " and name BB")
    cmd.util.cbc(selection)
<<<<<<< HEAD

    # Get all the chain identifiers
    chains = cmd.get_chains(selection)

    chain_bb = get_chain_bb(selection, chains)
=======
    
    # Get chain ids
    chains = get_chains(selection)

    # Store the bb atom IDs for each chain
    chain_bb = get_chain_bb(selection, )
>>>>>>> f16949aa

    # For each chain, draw bonds between BB beads
    for _, bbs in chain_bb.items():
        for i in range(len(bbs)-1):
            bb = bbs[i]
            bb_next = bbs[i+1]
            cmd.bond(f"ID {bb}", f"ID {bb_next}")

    # If an atomistic template was also given, extract ss information
    if aa_template:
        cmd.load(aa_template, "aa_template")
        stored.ss = []
        stored.bfactors = []
        cmd.iterate("aa_template and name CA", "stored.ss.append(ss)")
        cmd.iterate("aa_template and name CA", "stored.bfactors.append(b)")
        for bb, ss in zip(stored.bfactors, stored.ss):
            cmd.alter(f"ID {bb}", f'ss="{ss}"')
        cmd.delete("aa_template")
        cmd.center(selection)
        cmd.set("cartoon_trace_atoms")
        cg_cartoon(selection)
        cmd.extend('cg_cartoon', cg_cartoon)


def cg_cartoon(selection):
    cmd.cartoon("automatic", selection)
    cmd.show_as("cartoon", selection + " and (name BB or name CA)")


cmd.extend('cg_bonds', cg_bonds)<|MERGE_RESOLUTION|>--- conflicted
+++ resolved
@@ -20,17 +20,12 @@
 # OUT OF OR IN CONNECTION WITH THE SOFTWARE OR THE USE OR OTHER DEALINGS IN THE
 # SOFTWARE.
 
-<<<<<<< HEAD
-from pymol import cmd
-=======
 from pymol import cmd, stored
 import string
->>>>>>> f16949aa
 
 # Order might be important
 cmd.set("retain_order", 1)
 
-<<<<<<< HEAD
 def get_chain_bb(selection, chains):
     """
     returns dictionary with format {chain: list-of-bb-atoms}
@@ -41,11 +36,6 @@
         if not c:
             c = "all"
         chain_bb[c] = cmd.identify(selection + f" and chain {c} and name BB")
-=======
-def get_chains(selection):
-    stored.chains = []
-    cmd.iterate(str(selection)+" and resi 1 and name BB", "stored.chains.append(chain)")
-    return stored.chains
 
 def get_chain_bb(selection, chains):
     chain_bb = {}
@@ -60,7 +50,6 @@
             cmd.iterate(str(selection)+" and name BB", "stored.c_bbs.append(ID)")
             chain_bb["all"] = stored.c_bbs
             break
->>>>>>> f16949aa
     return chain_bb
 
 def cg_bonds(selection='(all)', aa_template=None):
@@ -86,20 +75,11 @@
     cmd.hide("everything", selection)
     cmd.show_as("lines", selection + " and name BB")
     cmd.util.cbc(selection)
-<<<<<<< HEAD
 
     # Get all the chain identifiers
     chains = cmd.get_chains(selection)
 
     chain_bb = get_chain_bb(selection, chains)
-=======
-    
-    # Get chain ids
-    chains = get_chains(selection)
-
-    # Store the bb atom IDs for each chain
-    chain_bb = get_chain_bb(selection, )
->>>>>>> f16949aa
 
     # For each chain, draw bonds between BB beads
     for _, bbs in chain_bb.items():
@@ -123,7 +103,6 @@
         cg_cartoon(selection)
         cmd.extend('cg_cartoon', cg_cartoon)
 
-
 def cg_cartoon(selection):
     cmd.cartoon("automatic", selection)
     cmd.show_as("cartoon", selection + " and (name BB or name CA)")
