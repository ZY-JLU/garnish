--- conflicted
+++ resolved
@@ -42,27 +42,7 @@
         chain_bb[c] = cmd.identify(selection + f" and chain {c} and name BB")
     return chain_bb
 
-<<<<<<< HEAD
-#def get_chain_bb(selection, chains):
-#    chain_bb = {}
-#    for c in chains:
-#        if c in string.ascii_letters:
-#            stored.c_bbs = []
-#            cmd.iterate(str(selection)+" and name BB and chain {}".format(c), "stored.c_bbs.append(ID)")
-#            chain_bb[c] = stored.c_bbs
-#        # If there are no ids, put them together
-#        else:
-#            stored.c_bbs = []
-#            cmd.iterate(str(selection)+" and name BB", "stored.c_bbs.append(ID)")
-#            chain_bb["all"] = stored.c_bbs
-#            break
-#    return chain_bb
-
-def parse_tpr(tpr_file):
-=======
-
 def parse_tpr(tpr_file, gmx=False):
->>>>>>> 27de9d12
     """
     Parses the gmx dump output of a tpr file into a networkx graph representation of the connectivity within the system
 
@@ -118,29 +98,25 @@
     
     reading_header = True
     for line in io.TextIOWrapper(gmxdump.stdout, encoding="utf-8"):
-<<<<<<< HEAD
-        # Filter for the relevant info
-=======
         # only look at lines containing useful stuff
->>>>>>> 27de9d12
         if p_grep.match(line):
             # when looking for a header, only care about these regexes
             if reading_header:
                 # Parse the meta info
                 for k, p in regexp_all.items():
-<<<<<<< HEAD
-                    if p.match(line):
-                        regex_data[k] = p.findall(line)[0]
-                # If it started to describe a molecule, flag reading_header False
-                if regexp_is_mol.match(line):
-=======
+#<<<<<<< HEAD
+#                    if p.match(line):
+#                        regex_data[k] = p.findall(line)[0]
+#                # If it started to describe a molecule, flag reading_header False
+#                if regexp_is_mol.match(line):
+#=======
                     matched = p.match(line)
                     if matched:
                         regex_data[k] = matched.group(1)
                 matched_mol = regexp_is_mol.match(line)
                 if matched_mol:
                     # initialize everything for the first molecule
->>>>>>> 27de9d12
+#>>>>>>> 27de9d12f9abb30cbd7c8de7b6ad987b7c2a6caa
                     reading_header = False
                     molid = matched_mol.group(1)
                     bonds = {
@@ -148,17 +124,17 @@
                         for k in regexp_bonds
                     }
             else:
-<<<<<<< HEAD
-                # Check if a line is a new molecule
-                if not regexp_is_mol.match(line):
-                    for k, p in regexp_bonds.items():
-                        if p.match(line):
-                            # Cast to int
-                            bond = p.findall(line)[0]
-                            bond = tuple( int(b) for b in bond )
-                            bonds[k].append(bond)
-                # If not, parse the bonds
-=======
+#<<<<<<< HEAD
+#                # Check if a line is a new molecule
+#                if not regexp_is_mol.match(line):
+#                    for k, p in regexp_bonds.items():
+#                        if p.match(line):
+#                            # Cast to int
+#                            bond = p.findall(line)[0]
+#                            bond = tuple( int(b) for b in bond )
+#                            bonds[k].append(bond)
+#                # If not, parse the bonds
+#=======
                 # parse bond data
                 for k, p in regexp_bonds.items():
                     matched = p.match(line)
@@ -168,7 +144,7 @@
                         # no need to parse for everything.
                         break
                 # if none of the above was found, look for a header
->>>>>>> 27de9d12
+#>>>>>>> 27de9d12f9abb30cbd7c8de7b6ad987b7c2a6caa
                 else:
                     molecules[molid] = bonds
                     molid = regexp_is_mol.search(line).group(1)
@@ -176,12 +152,8 @@
                         k: []
                         for k in regexp_bonds
                     }
-<<<<<<< HEAD
-                    
+
     # Convert the lists of bonds to graphs
-=======
-
->>>>>>> 27de9d12
     for molid, molecule in molecules.items():
         for bondtype, bonds in molecule.items():
             g = nx.Graph()
@@ -244,9 +216,9 @@
         # Draw all the bonds
         for mol in molecules.values():
             for btype in ['bonds','constr']:
-                for a, b in mol[btype].edges:
-                    a = rel_atom[a]
-                    b = rel_atom[b]
+                for (a, b) in mol[btype].edges:
+                    a = rel_atom_selection[a]
+                    b = rel_atom_selection[b]
                     cmd.bond(f"{selection} and ID {a}", f"{selection} and ID {b}")
             # Get relative atoms for elastics object
             rel_atom_elastics = rel_atom(elastics_selector)
@@ -289,6 +261,4 @@
     cmd.show_as("cartoon", selection + " and (name BB or name CA)")
 
 
-cmd.extend('cg_bonds', cg_bonds)
-
-print(parse_tpr('em.tpr'))+cmd.extend('cg_bonds', cg_bonds)