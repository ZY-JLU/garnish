# MIT License
#
# Copyright (c) 2019 Matthijs Tadema, Lorenzo Gaifas
#
# Permission is hereby granted, free of charge, to any person obtaining a copy
# of this software and associated documentation files (the "Software"), to deal
# in the Software without restriction, including without limitation the rights
# to use, copy, modify, merge, publish, distribute, sublicense, and/or sell
# copies of the Software, and to permit persons to whom the Software is
# furnished to do so, subject to the following conditions:
#
# The above copyright notice and this permission notice shall be included in all
# copies or substantial portions of the Software.
#
# THE SOFTWARE IS PROVIDED "AS IS", WITHOUT WARRANTY OF ANY KIND, EXPRESS OR
# IMPLIED, INCLUDING BUT NOT LIMITED TO THE WARRANTIES OF MERCHANTABILITY,
# FITNESS FOR A PARTICULAR PURPOSE AND NONINFRINGEMENT. IN NO EVENT SHALL THE
# AUTHORS OR COPYRIGHT HOLDERS BE LIABLE FOR ANY CLAIM, DAMAGES OR OTHER
# LIABILITY, WHETHER IN AN ACTION OF CONTRACT, TORT OR OTHERWISE, ARISING FROM,
# OUT OF OR IN CONNECTION WITH THE SOFTWARE OR THE USE OR OTHER DEALINGS IN THE
# SOFTWARE.

<<<<<<< HEAD
=======
import os.path, sys
>>>>>>> 4c0fe4ff
from pymol import cmd, stored
import networkx as nx
from pathlib import Path
import re
import subprocess
import shutil


sys.path.append(os.path.dirname(__file__))


def get_chain_bb(selection):
    """
    returns dictionary with format {chain: list-of-bb-atoms}
    """
    chains = cmd.get_chains(selection)
    chain_bb = {}
    for c in chains:
        # if chain is empty string, put it in the "all" bin
        if not c:
            c = "*"
        # "chain all" didn't actually select anything
        bb_id = cmd.identify(selection + f" and chain {c} and name BB")
        chain_bb[c] = bb_id
    return chain_bb


def get_gmx(gmx_bin):
    """
    if gmx binary is not given, find it. If it can't be found, raise an exception
    """
    if not gmx_bin:
        gmx_bin = shutil.which('gmx')
    if not gmx_bin:
        raise FileNotFoundError('no gromacs executable found.'
                                'Add it manually with gmx="PATH_TO_GMX"')
    return gmx_bin


def parse_tpr(tpr_file, gmx=False):
    """
    Parses the gmx dump output of a tpr file into a networkx graph representation
    of the connectivity within the system

    input: a filename pointing to a tpr file

    returns: a dictionary of graphs representing different connection types

    bond_graphs {
        bonds:      nx.Graph
        constr:     nx.Graph
        harmonic:   nx.Graph
    }
    """
    tpr = Path(tpr_file)
    assert tpr.is_file()

    gmx = get_gmx(gmx)

    gmxdump = subprocess.run([gmx, "dump", "-s", str(tpr.absolute())],
                             capture_output=True, text=True)

    regexp_header = re.compile("^\s+moltype\s+\((\d+)\):")

    regexp_data = {
        'atomnames': re.compile("^\s+atom\[(\d+)\]=\{name=\"BB\"\}"),
        'bonds': re.compile("^\s+\d+\s\w+=\d+\s\(BONDS\)\s+(\d+)\s+(\d+)"),
        'constr': re.compile("^\s+\d+\s\w+=\d+\s\(CONSTR\)\s+(\d+)\s+(\d+)"),
        'harmonic': re.compile("^\s+\d+\s\w+=\d+\s\(HARMONIC\)\s+(\d+)\s+(\d+)")
    }

    bond_graphs = {
        'bonds': [],
        'constr': [],
        'harmonic': []
    }

    backbone = []

    looking_for_header = True
    for line in gmxdump.stdout.split('\n'):
        # Skip as much lines as possible to be faster
        if looking_for_header:
            matched = regexp_header.match(line)
            if matched:
                # if molecule header was found, start looking for actual data
                looking_for_header = False
        elif not looking_for_header:
            for k, p in regexp_data.items():
                matched = p.match(line)
                if matched:
                    if k == 'atomnames':
                        # save backbone beads for later fix of short elastic bonds
                        backbone.append(int(matched.group(1)))
                    else:
                        bond = tuple(int(b) for b in matched.group(1, 2))
                        bond_graphs[k].append(bond)

    # move short range elastic bonds from `bonds` to `elastic` (protein fix)
    short_elastic = []
    for b in bond_graphs['bonds']:
        # check if both beads are in backbone list
        if b[0] in backbone and b[1] in backbone:
            # if they're not adjacent, move bond to elastic and remove from here
            if abs(backbone.index(b[0]) - backbone.index(b[1])) > 1:
                short_elastic.append(b)

    for b in short_elastic:
        bond_graphs['bonds'].remove(b)
        bond_graphs['harmonic'].append(b)

    # Convert the lists of bonds to networkx graphs
    for bondtype, bonds in bond_graphs.items():
        g = nx.Graph()
        g.add_edges_from(list(bonds))
        bond_graphs[bondtype] = g

    return bond_graphs


def rel_atom(selection):
    # Make a dict of all the atoms (to get effective relative atom numbering)
    rel_atom_dict = {}
    atoms = cmd.get_model(selection)
    for i, at in enumerate(atoms.atom):
        rel_atom_dict[i] = at.index
    return rel_atom_dict


def cg_bonds(*args, **kwargs): #selection='(all)', tpr_file=None): #aa_template=None):
    """
    Allow a cg structure to be visualized in pymol like an atomistic structure.

    Usage: cg_bonds [selection], [aa_template]

    selection   : any selection to act upon (default: all)
    aa_template : an aa pdb file to take ss and bfactors from (default: None)

    Without an aa_template, this function only adds bonds between the backbone beads
    so they can be nicely visualized using line or stick representation.
    An aa_template provides a secondary structure assignment that can be used to draw a
    cartoon representation.
    The cartoon representation requires "cartoon_trace_atoms" to be set
    because the backbone beads are not recognized as amino acids by pymol.
    Sadly this causes the cartoon representations of all structures to also include
    non backbone atoms.
    Therefore this script provides the 'cg_cartoon' function to represent only
    the backbone atoms as cartoon.
    """

    selection = 'all'
    tpr_file = None

    for arg in args:
        maybe_tpr = Path(str(arg))
        if maybe_tpr.is_file() and maybe_tpr.suffix == ".tpr":
            tpr_file = maybe_tpr
        else:
            # arg is probably a selection
            selection = arg

    # Order might be important
    cmd.set("retain_order", 1)

    # Fix the view nicely
    cmd.hide("everything", selection)
    cmd.show_as("lines", selection + " and name BB")
    cmd.util.cbc(selection)

<<<<<<< HEAD
    # Get molecules
    molecules = parse_tpr(tpr_file)
    
    if tpr_file:
=======
    if tpr_file: # Draw all the bonds based on tpr file
        # Get bond graphs
        bond_graphs = parse_tpr(tpr_file)
>>>>>>> 4c0fe4ff
        # Create dummy object to draw elastic bonds in
        elastics_selector = selection+"_elastics"
        cmd.create(elastics_selector, selection)
        # Make a dict of all the atoms (to get effective relative atom numbering)
        rel_atom_selection = rel_atom(selection)
        # Draw all the bonds
        for btype in ['bonds', 'constr']:
            for a, b in bond_graphs[btype].edges:
                a = rel_atom_selection[a]
                b = rel_atom_selection[b]
                cmd.bond(f"{selection} and ID {a}", f"{selection} and ID {b}")
            # Get relative atoms for elastics object
        rel_atom_elastics = rel_atom(elastics_selector)
        atoms = cmd.get_model(elastics_selector)
        for i, at in enumerate(atoms.atom):
            rel_atom_elastics[i] = at.index
        # Draw elastic network
        for a, b in bond_graphs['harmonic'].edges:
            a = rel_atom_elastics[a]
            b = rel_atom_elastics[b]
            cmd.bond(f"{elastics_selector} and ID {a}", f"{elastics_selector} and ID {b}")
        cmd.color("orange", elastics_selector)

    else: # Draw simple bonds between backbone beads
        chain_bb = get_chain_bb(selection)
        # For each chain, draw bonds between BB beads
        for _, bbs in chain_bb.items():
            bonds = [ (bbs[i], bbs[i+1]) for i in range(len(bbs) - 1) ]
            for a, b in bonds:
                cmd.bond(f"ID {a}", f"ID {b}")

<<<<<<< HEAD
def cg_cartoon(selection):
    cmd.cartoon("automatic", selection)
    cmd.show_as("cartoon", selection + " and (name BB or name CA)")
=======
    ## If an atomistic template was also given, extract ss information
    #if aa_template:
    #    cmd.load(aa_template, "aa_template")
    #    stored.ss = []
    #    stored.bfactors = []
    #    cmd.iterate("aa_template and name CA", "stored.ss.append(ss)")
    #    cmd.iterate("aa_template and name CA", "stored.bfactors.append(b)")
    #    for bb, ss in zip(stored.bfactors, stored.ss):
    #        cmd.alter(f"ID {bb}", f'ss="{ss}"')
    #    cmd.delete("aa_template")
    #    cmd.center(selection)
    #    cmd.set("cartoon_trace_atoms")
    #    cg_cartoon(selection)
    #    cmd.extend('cg_cartoon', cg_cartoon)


#def cg_cartoon(selection):
#    cmd.cartoon("automatic", selection)
#    cmd.show_as("cartoon", selection + " and (name BB or name CA)")
>>>>>>> 4c0fe4ff

cmd.extend('cg_bonds', cg_bonds)<|MERGE_RESOLUTION|>--- conflicted
+++ resolved
@@ -20,10 +20,7 @@
 # OUT OF OR IN CONNECTION WITH THE SOFTWARE OR THE USE OR OTHER DEALINGS IN THE
 # SOFTWARE.
 
-<<<<<<< HEAD
-=======
 import os.path, sys
->>>>>>> 4c0fe4ff
 from pymol import cmd, stored
 import networkx as nx
 from pathlib import Path
@@ -193,16 +190,9 @@
     cmd.show_as("lines", selection + " and name BB")
     cmd.util.cbc(selection)
 
-<<<<<<< HEAD
-    # Get molecules
-    molecules = parse_tpr(tpr_file)
-    
-    if tpr_file:
-=======
     if tpr_file: # Draw all the bonds based on tpr file
         # Get bond graphs
         bond_graphs = parse_tpr(tpr_file)
->>>>>>> 4c0fe4ff
         # Create dummy object to draw elastic bonds in
         elastics_selector = selection+"_elastics"
         cmd.create(elastics_selector, selection)
@@ -234,11 +224,6 @@
             for a, b in bonds:
                 cmd.bond(f"ID {a}", f"ID {b}")
 
-<<<<<<< HEAD
-def cg_cartoon(selection):
-    cmd.cartoon("automatic", selection)
-    cmd.show_as("cartoon", selection + " and (name BB or name CA)")
-=======
     ## If an atomistic template was also given, extract ss information
     #if aa_template:
     #    cmd.load(aa_template, "aa_template")
@@ -258,6 +243,5 @@
 #def cg_cartoon(selection):
 #    cmd.cartoon("automatic", selection)
 #    cmd.show_as("cartoon", selection + " and (name BB or name CA)")
->>>>>>> 4c0fe4ff
 
 cmd.extend('cg_bonds', cg_bonds)